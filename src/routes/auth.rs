--- conflicted
+++ resolved
@@ -16,11 +16,7 @@
     State(state): State<AppState>,
     Json(user_data): Json<LoginData>,
 ) -> Result<Json<String>, Error> {
-<<<<<<< HEAD
-    let user = match state.retrieve_user_by_nation(&user_data.username).await {
-=======
     let user = match state.retrieve_user_by_username(&user_data.username).await {
->>>>>>> 4b956b9e
         Ok(resp) => match resp {
             Some(user) => user,
             None => return Err(Error::Unauthorized),
